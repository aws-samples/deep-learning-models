"""
Batch sizes: 32 = 5GB memory, 128 = 17GB

The "read -1 expected ..." errors are harmless and come from Docker. See https://github.com/horovod/horovod/issues/503
Running Docker in privileged mode (docker run --privileged) solves the issue.

Dataset handling: Lots of empty lines, use dataset.filter() to eliminate those.
For now, just grab one sentence.
TODO: Combine two segments into a single example. https://github.com/google-research/electra/blob/master/build_pretraining_dataset.py
TODO: Add zero-padding for shorter sequences

nlp feature request: Select from dataset with arbitrary slices
`nlp` package tutorial: https://colab.research.google.com/github/huggingface/nlp/blob/master/notebooks/Overview.ipynb
"""

import datetime
import glob
import logging
import time
from collections import namedtuple
from typing import Tuple

import numpy as np
import tensorflow as tf
from nlp import load_dataset
from transformers import (
    ElectraConfig,
    ElectraTokenizer,
    ElectraTokenizerFast,
    HfArgumentParser,
    TFElectraForMaskedLM,
    TFElectraForPreTraining,
)

from common.arguments import (
    DataTrainingArguments,
    LoggingArguments,
    ModelArguments,
    TrainingArguments,
)
from common.datasets import get_electra_dataset
from common.optimizers import get_adamw_optimizer
from common.utils import TqdmLoggingHandler, is_wandb_available
from electra.utils import colorize_dis, colorize_gen

# See https://github.com/huggingface/transformers/issues/3782; this import must come last
import horovod.tensorflow as hvd  # isort:skip

if is_wandb_available():
    import wandb

logger = logging.getLogger(__name__)
CACHE_DIR = "/fsx/nlp_cache"


def log_example(tokenizer, ids, masked_ids, mask, gen_ids, dis_preds):
    logger.info(f"ORIGINAL:      '{tokenizer.decode(ids[0].numpy())}'")
    logger.info(f"MASKED:        '{tokenizer.decode(masked_ids[0].numpy())}'")
    logger.info(f"GENERATOR:     '{colorize_gen(tokenizer, ids[0], gen_ids[0], mask[0])}'")
    logger.info(f"DISCRIMINATOR: '{colorize_dis(tokenizer, gen_ids[0], dis_preds[0])}'")


# TODO: Limit code duplication between train_step and val_step.
# Abstracting logic out into another function gets messy because of tf.function wrapping & caching,
# long lists of parameters to pass in and long lists of return values.
# TODO: Re-add validation step


def generate_corruption_mask(ids, attention_mask):
    mask = (
        tf.cast(tf.random.uniform(shape=ids.shape) > 0.85, dtype=attention_mask.dtype)
        * attention_mask
    )
    return mask


def mask_ids(ids, corruption_mask, mask_id):
    return tf.where(tf.cast(corruption_mask, tf.bool), tf.cast(mask_id, dtype=ids.dtype), ids)


def forward(gen, dis, ids, masked_ids, attention_mask, corruption_mask, return_preds=False):
    ids = tf.cast(ids, tf.int64)
    corruption_mask = tf.cast(corruption_mask, tf.int64)

    # Generator loss
    (gen_logits,) = gen(
        {"input_ids": masked_ids, "attention_mask": attention_mask}
    )  # [bsz, seq_len, vocab_size]
    gen_loss = tf.keras.losses.sparse_categorical_crossentropy(
        y_true=tf.boolean_mask(ids, corruption_mask),  # [bsz * n_masks, vocab_size]
        y_pred=tf.boolean_mask(gen_logits, corruption_mask),  # [bsz * n_masks]
        from_logits=True,
    )  # [bsz * n_masks]
    gen_loss = tf.reduce_mean(gen_loss)  # [1]

    # Generator accuracy
    # argmax returns tf.int64 by default
    adv_ids = tf.argmax(gen_logits, axis=-1, output_type=ids.dtype)  # [bsz, seq_len]
    ids_equal = tf.cast(adv_ids == ids, dtype=tf.int64)  # [bsz, seq_len]
    gen_correct = tf.boolean_mask(ids_equal, corruption_mask)  # [bsz * n_masks]
    gen_acc = tf.reduce_mean(tf.cast(gen_correct, dtype=tf.float32))  # [1]

    # Discriminator loss
    gen_ids = corruption_mask * adv_ids + (1 - corruption_mask) * ids  # [bsz, seq_len]
    (dis_logits,) = dis({"input_ids": gen_ids, "attention_mask": attention_mask})  # [bsz, seq_len]
    # If generator generates correct token, invert the loss
    is_corrupted = tf.cast(gen_ids != ids, tf.int64)
    dis_loss = tf.keras.losses.binary_crossentropy(
        y_true=tf.boolean_mask(is_corrupted, attention_mask),
        y_pred=tf.boolean_mask(dis_logits, attention_mask),
        from_logits=True,
    )
    dis_loss = tf.reduce_mean(dis_loss)

    # Discriminator accuracy
    # TODO: Check that accuracy_mask is different
    dis_probs = tf.math.sigmoid(dis_logits)  # [bsz, seq_len]
    dis_preds = tf.cast(dis_probs > 0.5, dtype=corruption_mask.dtype)  # [bsz, seq_len] (bool)
    dis_acc = tf.reduce_mean(
        tf.cast(tf.cast(dis_preds, tf.bool) == (gen_ids != ids), dtype=tf.float32)
    )  # gen_ids != ids is corrupted

    # Generator is 30,000-way classification loss, while discriminator is binary classification.
    lmbda = 50
    loss = gen_loss + lmbda * dis_loss

    res = (loss, gen_loss, dis_loss, gen_acc, dis_acc)
    if return_preds:
        res += (gen_ids, dis_preds)
    return res


@tf.function
def val_step(gen, dis, ids, attention_mask, mask_token_id: int):
    corruption_mask = generate_corruption_mask(ids=ids, attention_mask=attention_mask)
    masked_ids = mask_ids(ids=ids, corruption_mask=corruption_mask, mask_id=mask_token_id)
    loss, gen_loss, dis_loss, gen_acc, dis_acc, gen_ids, dis_preds = forward(
        gen=gen,
        dis=dis,
        ids=ids,
        masked_ids=masked_ids,
        attention_mask=attention_mask,
        corruption_mask=corruption_mask,
        return_preds=True,
    )
    Output = namedtuple(
        "Output",
        [
            "loss",
            "gen_loss",
            "dis_loss",
            "gen_acc",
            "dis_acc",
            "corruption_mask",
            "masked_ids",
            "gen_ids",
            "dis_preds",
        ],
    )
    return Output(
        loss=loss,
        gen_loss=gen_loss,
        dis_loss=dis_loss,
        gen_acc=gen_acc,
        dis_acc=dis_acc,
        corruption_mask=corruption_mask,
        masked_ids=masked_ids,
        gen_ids=gen_ids,
        dis_preds=dis_preds,
    )


@tf.function
def train_step(optimizer, gen, dis, ids, attention_mask, mask_token_id: int):
    """
    Attention mask refers to padding tokens.
        1 is a real token, 0 is a padding token.
    Corruption mask refers to which tokens are replaced by the generator.
        1 is a corrupted (replaced) token, 0 is an original token.
    tf.boolean_mask([[1,2], [3,4], [5,6]], [True, False, True]) -> [[1,2], [5,6]]
    Id-to-token reference:
        0: PAD
        103: MASK
    """
    corruption_mask = generate_corruption_mask(ids=ids, attention_mask=attention_mask)
    masked_ids = mask_ids(ids=ids, corruption_mask=corruption_mask, mask_id=mask_token_id)
    with tf.GradientTape() as tape:
<<<<<<< HEAD
        ids = tf.cast(ids, tf.int64)
        corruption_mask = tf.cast(corruption_mask, tf.int64)

        # Generator loss
        (gen_logits,) = gen(
            {"input_ids": masked_ids, "attention_mask": attention_mask}
        )  # [bsz, seq_len, vocab_size]
        gen_loss = tf.keras.losses.sparse_categorical_crossentropy(
            y_true=tf.boolean_mask(ids, corruption_mask),  # [bsz * n_masks, vocab_size]
            y_pred=tf.boolean_mask(gen_logits, corruption_mask),  # [bsz * n_masks]
            from_logits=True,
        )  # [bsz * n_masks]
        gen_loss = tf.reduce_mean(gen_loss)  # [1]

        # Generator accuracy
        # argmax returns tf.int64 by default
        adv_ids = tf.argmax(gen_logits, axis=-1, output_type=ids.dtype)  # [bsz, seq_len]
        ids_equal = tf.cast(adv_ids == ids, dtype=tf.int64)  # [bsz, seq_len]
        gen_correct = tf.boolean_mask(ids_equal, corruption_mask)  # [bsz * n_masks]
        gen_acc = tf.reduce_mean(tf.cast(gen_correct, dtype=tf.float32))  # [1]

        # Discriminator loss
        gen_ids = corruption_mask * adv_ids + (1 - corruption_mask) * ids  # [bsz, seq_len]
        (dis_logits,) = dis(
            {"input_ids": gen_ids, "attention_mask": attention_mask}
        )  # [bsz, seq_len]
        # If generator generates correct token, invert the loss
        is_corrupted = tf.cast(gen_ids != ids, tf.int64)
        dis_loss = tf.keras.losses.binary_crossentropy(
            y_true=tf.boolean_mask(is_corrupted, attention_mask),
            y_pred=tf.boolean_mask(tf.reshape(dis_logits, [1, 128]), attention_mask),
            from_logits=True,
=======
        loss, gen_loss, dis_loss, gen_acc, dis_acc = forward(
            gen=gen,
            dis=dis,
            ids=ids,
            masked_ids=masked_ids,
            attention_mask=attention_mask,
            corruption_mask=corruption_mask,
>>>>>>> 89f2dd39
        )

    # Be careful not to double-apply gradients by having duplicate embeddings in the variable list
    # See https://github.com/tensorflow/tensorflow/issues/30712
    vars = gen.trainable_variables + dis.trainable_variables
    # Tensor is unhashable, so can't do list(set(vars))
    # Relies on all ranks doing the same list->dict->list ordering
    # Ensure that this happens every time, not just during function tracing
    # tf.print(f"vars has length {len(vars)} before dedupe")
    vars = list({var.experimental_ref(): var for var in vars}.values())
    # tf.print(f"vars has length {len(vars)} after dedupe")
    grads = tape.gradient(loss, vars)
    grads = [
        hvd.allreduce(grad, compression=hvd.Compression.fp16) if grad is not None else None
        for grad in grads
    ]
    optimizer.apply_gradients(zip(grads, vars))

    Output = namedtuple("Output", ["loss", "gen_loss", "dis_loss", "gen_acc", "dis_acc"])
    return Output(loss=loss, gen_loss=gen_loss, dis_loss=dis_loss, gen_acc=gen_acc, dis_acc=dis_acc)


def get_checkpoint_paths_from_prefix(prefix: str) -> Tuple[str, str, str]:
    """ Returns the model_ckpt path and optimizer_ckpt path. """
    return f"{prefix}-discriminator.ckpt", f"{prefix}-generator.ckpt", f"{prefix}-optimizer.npy"


def main():
    parser = HfArgumentParser(
        (ModelArguments, DataTrainingArguments, TrainingArguments, LoggingArguments)
    )
    (
        model_args,
        data_args,
        train_args,
        log_args,
        remaining_strings,
    ) = parser.parse_args_into_dataclasses(return_remaining_strings=True)
    # SageMaker may have some extra strings. TODO: Test this on SM.
    assert len(remaining_strings) == 0, f"The args {remaining_strings} could not be parsed."

    hvd.init()
    gpus = tf.config.list_physical_devices("GPU")
    for gpu in gpus:
        tf.config.experimental.set_memory_growth(gpu, True)
    if gpus:
        tf.config.experimental.set_visible_devices(gpus[hvd.local_rank()], "GPU")
    if train_args.eager == "true":
        tf.config.experimental_run_functions_eagerly(True)

    tokenizer = ElectraTokenizerFast.from_pretrained("bert-base-uncased")

    gen_config = ElectraConfig.from_pretrained("google/electra-small-generator")
    dis_config = ElectraConfig.from_pretrained("google/electra-small-discriminator")

    gen = TFElectraForMaskedLM(config=gen_config)
    dis = TFElectraForPreTraining(config=dis_config)
    optimizer = get_adamw_optimizer(train_args)

    # Tie the weights
    if model_args.electra_tie_weights == "true":
        gen.electra.embeddings = dis.electra.embeddings

    loaded_optimizer_weights = None
    if model_args.load_from == "checkpoint":
        dis_ckpt, gen_ckpt, optimizer_ckpt = get_checkpoint_paths_from_prefix(
            model_args.checkpoint_path
        )
        if hvd.rank() == 0:
            dis.load_weights(dis_ckpt)
            gen.load_weights(gen_ckpt)
            loaded_optimizer_weights = np.load(optimizer_ckpt, allow_pickle=True)

    start_time = time.perf_counter()

    if hvd.rank() == 0:
        # Logging should only happen on a single process
        # https://stackoverflow.com/questions/9321741/printing-to-screen-and-writing-to-a-file-at-the-same-time
        level = logging.INFO
        format = "%(asctime)-15s %(name)-12s: %(levelname)-8s %(message)s"
        handlers = [
            TqdmLoggingHandler(),
        ]
        logging.basicConfig(level=level, format=format, handlers=handlers)
        wandb_run_name = None

        current_time = datetime.datetime.now().strftime("%Y%m%d-%H%M%S")
        if log_args.run_name is None:
            metadata = (
                f"electra-{hvd.size()}gpus"
                f"-{train_args.per_gpu_batch_size * hvd.size() * train_args.gradient_accumulation_steps}globalbatch"
                f"-{train_args.total_steps}steps"
            )
            run_name = (
                f"{current_time}-{metadata}-{train_args.name if train_args.name else 'unnamed'}"
            )
        else:
            run_name = f"{current_time}-{log_args.run_name}"

    def remove_none_values(example):
        return example["text"] != ""

    def tokenize(example):
        # return tokenizer.batch_encode_plus(example['text'])
        return tokenizer(
            example["text"], padding=True, truncation=True, max_length=data_args.max_seq_length
        )

    def get_nlp_dataset(name: str, split: str):
        if name.startswith("wikitext"):
            nlp_dataset = load_dataset(
                "wikitext", f"{name}-raw-v1", split=split, cache_dir=CACHE_DIR
            )
        else:
            assert False, "Only wikitext-2 or wikitext-103 supported right now"

        nlp_dataset = nlp_dataset.filter(remove_none_values)
        # WARNING: Set load_from_cache_file=False if you changed something about this dataset
        nlp_dataset = nlp_dataset.map(
            tokenize,
            batched=True,
            batch_size=1000,
            cache_file_name=f"{CACHE_DIR}/{name}-{split}.cache",
            # load_from_cache_file=False,
        )
        # Or load it in:
        # train_dataset = Dataset.from_file(f"/fsx/{data_args.pretrain_dataset}.cache")

        columns = ["input_ids", "token_type_ids", "attention_mask"]
        nlp_dataset.set_format("tensorflow", columns=columns)
        return nlp_dataset

    # 20 milliseconds for WikiText-2
    # 20 milliseconds for WikiText-103
    # Seems to be loading lazily!
    def get_tf_lazy_dataset(nlp_dataset):
        logger.info("Creating gen_dataset from generator")
        output_types = {
            "input_ids": tf.int64,
            "token_type_ids": tf.int64,
            "attention_mask": tf.int64,
        }

        def nlp_dataset_gen():
            for i in range(len(nlp_dataset)):
                yield nlp_dataset[i]

        # from_generator() is bottlenecked by GIL.
        # See https://stackoverflow.com/questions/47086599/parallelising-tf-data-dataset-from-generator
        # So we parallelize it across CPU cores with interleave().
        # https://stackoverflow.com/questions/52179857/parallelize-tf-from-generator-using-tf-contrib-data-parallel-interleave
        tf_dataset = tf.data.Dataset.range(1).interleave(
            lambda idx: tf.data.Dataset.from_generator(nlp_dataset_gen, output_types=output_types),
            # num_parallel_calls=10,
        )
        buffer_size = 1000
        tf_dataset = tf_dataset.shard(hvd.size(), hvd.rank())
        tf_dataset = tf_dataset.repeat()
        tf_dataset = tf_dataset.shuffle(buffer_size=buffer_size, reshuffle_each_iteration=True)
        tf_dataset = tf_dataset.batch(train_args.per_gpu_batch_size, drop_remainder=True)
        tf_dataset = tf_dataset.prefetch(buffer_size=8)
        logger.info("Finished creating gen_dataset from generator")
        return tf_dataset

    logger.info(f"Training with {data_args.pretrain_dataset} dataset")

    if data_args.pretrain_dataset == "wikibooks":
        train_glob = f"/{data_args.fsx_prefix}/electra_pretraining_wikibooks/training/*.tfrecord*"
        validation_glob = f"/{data_args.fsx_prefix}/electra_pretraining_wikibooks/test/*.tfrecord*"
        train_filenames = glob.glob(train_glob)
        validation_filenames = glob.glob(validation_glob)
        logger.info(
            f"Number of train files {len(train_filenames)}, number of validation files {len(validation_filenames)}"
        )

        tf_train_dataset = get_electra_dataset(
            filenames=train_filenames,
            max_seq_length=data_args.max_seq_length,
            max_predictions_per_seq=data_args.max_predictions_per_seq,
            per_gpu_batch_size=train_args.per_gpu_batch_size,
        )

        tf_val_dataset = get_electra_dataset(
            filenames=validation_filenames,
            max_seq_length=data_args.max_seq_length,
            max_predictions_per_seq=data_args.max_predictions_per_seq,
            per_gpu_batch_size=train_args.per_gpu_batch_size,
        )
    else:
        # Download the dataset on one rank, and barrier until it is complete
        if hvd.rank() == 0:
            train_dataset = get_nlp_dataset(data_args.pretrain_dataset, "train")
            val_dataset = get_nlp_dataset(data_args.pretrain_dataset, "validation")
        hvd.allreduce(tf.constant(1))
        # Then load the dataset from cache on all ranks
        train_dataset = get_nlp_dataset(data_args.pretrain_dataset, "train")
        val_dataset = get_nlp_dataset(data_args.pretrain_dataset, "validation")
        tf_train_dataset = get_tf_lazy_dataset(train_dataset)
        tf_val_dataset = get_tf_lazy_dataset(val_dataset)

    wandb_run_name = None

    step = 1
    for batch in tf_train_dataset:
        ids = batch["input_ids"]
        attention_mask = batch["attention_mask"]
        train_result = train_step(
            optimizer=optimizer,
            gen=gen,
            dis=dis,
            ids=ids,
            attention_mask=attention_mask,
            mask_token_id=tokenizer.mask_token_id,
        )

        if step == 1:
            # Horovod broadcast
            if hvd.rank() == 0 and loaded_optimizer_weights is not None:
                optimizer.set_weights(loaded_optimizer_weights)
            hvd.broadcast_variables(gen.variables, root_rank=0)
            hvd.broadcast_variables(dis.variables, root_rank=0)
            hvd.broadcast_variables(optimizer.variables(), root_rank=0)
            step = optimizer.get_weights()[0]

        is_final_step = step >= train_args.total_steps
        if hvd.rank() == 0:
            do_log = step % log_args.log_frequency == 0
            do_checkpoint = (step > 1) and (
                (step % log_args.checkpoint_frequency == 0) or is_final_step
            )
            do_validation = step % log_args.validation_frequency == 0

            if do_log:
                elapsed_time = time.perf_counter() - start_time  # Off for first log
                it_s = log_args.log_frequency / elapsed_time
                start_time = time.perf_counter()
                description = f"Step {step} -- gen_loss: {train_result.gen_loss:.3f}, dis_loss: {train_result.dis_loss:.3f}, gen_acc: {train_result.gen_acc:.3f}, dis_acc: {train_result.dis_acc:.3f}, it/s: {it_s:.3f}\n"
                logger.info(description)

            if do_validation:
                batch = next(iter(tf_val_dataset))
                val_ids = batch["input_ids"]
                val_attention_mask = batch["attention_mask"]
                print(val_ids.shape)
                val_result = val_step(
                    gen=gen,
                    dis=dis,
                    ids=val_ids,
                    attention_mask=val_attention_mask,
                    mask_token_id=tokenizer.mask_token_id,
                )
                log_example(
                    tokenizer,
                    val_ids,
                    val_result.masked_ids,
                    val_result.corruption_mask,
                    val_result.gen_ids,
                    val_result.dis_preds,
                )
                description = f"VALIDATION, Step {step} -- val_gen_loss: {val_result.gen_loss:.3f}, val_dis_loss: {val_result.dis_loss:.3f}, val_gen_acc: {val_result.gen_acc:.3f}, val_dis_acc: {val_result.dis_acc:.3f}\n"
                logger.info(description)

            train_metrics = {
                "train/loss": train_result.loss,
                "train/gen_loss": train_result.gen_loss,
                "train/dis_loss": train_result.dis_loss,
                "train/gen_acc": train_result.gen_acc,
                "train/dis_acc": train_result.dis_acc,
            }
            all_metrics = {**train_metrics}
            if do_validation:
                val_metrics = {
                    "val/loss": val_result.loss,
                    "val/gen_loss": val_result.gen_loss,
                    "val/dis_loss": val_result.dis_loss,
                    "val/gen_acc": val_result.gen_acc,
                    "val/dis_acc": val_result.dis_acc,
                }
                all_metrics = {**all_metrics, **val_metrics}
            if do_log:
                all_metrics = {"it_s": it_s, **all_metrics}

            if is_wandb_available():
                if wandb_run_name is None:
                    config = {
                        "global_batch_size": hvd.size() * train_args.per_gpu_batch_size,
                        "per_gpu_batch_size": train_args.per_gpu_batch_size,
                        "max_seq_length": data_args.max_seq_length,
                    }
                    wandb.init(config=config, project="electra")
                    wandb.run.save()
                    wandb_run_name = wandb.run.name
                wandb.log({"step": step, **all_metrics})

            if do_checkpoint:
                dis_model_ckpt = f"{data_args.fsx_prefix}/checkpoints/electra/{run_name}-step{step}-discriminator.ckpt"
                gen_model_ckpt = f"{data_args.fsx_prefix}/checkpoints/electra/{run_name}-step{step}-generator.ckpt"
                optimizer_ckpt = f"{data_args.fsx_prefix}/checkpoints/electra/{run_name}-step{step}-optimizer.npy"
                logger.info(
                    f"Saving discriminator model at {dis_model_ckpt}, generator model at {gen_model_ckpt}, optimizer at {optimizer_ckpt}"
                )
                dis.save_weights(dis_model_ckpt)
                gen.save_weights(gen_model_ckpt)
                np.save(optimizer_ckpt, optimizer.get_weights())

        step += 1
        if is_final_step:
            break


if __name__ == "__main__":
    main()<|MERGE_RESOLUTION|>--- conflicted
+++ resolved
@@ -78,7 +78,9 @@
     return tf.where(tf.cast(corruption_mask, tf.bool), tf.cast(mask_id, dtype=ids.dtype), ids)
 
 
-def forward(gen, dis, ids, masked_ids, attention_mask, corruption_mask, return_preds=False):
+def forward(
+    gen, dis, ids, masked_ids, attention_mask, corruption_mask, return_preds=False, seq_len=128
+):
     ids = tf.cast(ids, tf.int64)
     corruption_mask = tf.cast(corruption_mask, tf.int64)
 
@@ -107,9 +109,10 @@
     is_corrupted = tf.cast(gen_ids != ids, tf.int64)
     dis_loss = tf.keras.losses.binary_crossentropy(
         y_true=tf.boolean_mask(is_corrupted, attention_mask),
-        y_pred=tf.boolean_mask(dis_logits, attention_mask),
+        y_pred=tf.boolean_mask(tf.reshape(dis_logits, [1, seq_len]), attention_mask),
         from_logits=True,
     )
+
     dis_loss = tf.reduce_mean(dis_loss)
 
     # Discriminator accuracy
@@ -131,7 +134,7 @@
 
 
 @tf.function
-def val_step(gen, dis, ids, attention_mask, mask_token_id: int):
+def val_step(gen, dis, ids, attention_mask, mask_token_id: int, seq_len: int):
     corruption_mask = generate_corruption_mask(ids=ids, attention_mask=attention_mask)
     masked_ids = mask_ids(ids=ids, corruption_mask=corruption_mask, mask_id=mask_token_id)
     loss, gen_loss, dis_loss, gen_acc, dis_acc, gen_ids, dis_preds = forward(
@@ -142,6 +145,7 @@
         attention_mask=attention_mask,
         corruption_mask=corruption_mask,
         return_preds=True,
+        seq_len=seq_len,
     )
     Output = namedtuple(
         "Output",
@@ -171,7 +175,7 @@
 
 
 @tf.function
-def train_step(optimizer, gen, dis, ids, attention_mask, mask_token_id: int):
+def train_step(optimizer, gen, dis, ids, attention_mask, mask_token_id: int, seq_len: int):
     """
     Attention mask refers to padding tokens.
         1 is a real token, 0 is a padding token.
@@ -185,40 +189,6 @@
     corruption_mask = generate_corruption_mask(ids=ids, attention_mask=attention_mask)
     masked_ids = mask_ids(ids=ids, corruption_mask=corruption_mask, mask_id=mask_token_id)
     with tf.GradientTape() as tape:
-<<<<<<< HEAD
-        ids = tf.cast(ids, tf.int64)
-        corruption_mask = tf.cast(corruption_mask, tf.int64)
-
-        # Generator loss
-        (gen_logits,) = gen(
-            {"input_ids": masked_ids, "attention_mask": attention_mask}
-        )  # [bsz, seq_len, vocab_size]
-        gen_loss = tf.keras.losses.sparse_categorical_crossentropy(
-            y_true=tf.boolean_mask(ids, corruption_mask),  # [bsz * n_masks, vocab_size]
-            y_pred=tf.boolean_mask(gen_logits, corruption_mask),  # [bsz * n_masks]
-            from_logits=True,
-        )  # [bsz * n_masks]
-        gen_loss = tf.reduce_mean(gen_loss)  # [1]
-
-        # Generator accuracy
-        # argmax returns tf.int64 by default
-        adv_ids = tf.argmax(gen_logits, axis=-1, output_type=ids.dtype)  # [bsz, seq_len]
-        ids_equal = tf.cast(adv_ids == ids, dtype=tf.int64)  # [bsz, seq_len]
-        gen_correct = tf.boolean_mask(ids_equal, corruption_mask)  # [bsz * n_masks]
-        gen_acc = tf.reduce_mean(tf.cast(gen_correct, dtype=tf.float32))  # [1]
-
-        # Discriminator loss
-        gen_ids = corruption_mask * adv_ids + (1 - corruption_mask) * ids  # [bsz, seq_len]
-        (dis_logits,) = dis(
-            {"input_ids": gen_ids, "attention_mask": attention_mask}
-        )  # [bsz, seq_len]
-        # If generator generates correct token, invert the loss
-        is_corrupted = tf.cast(gen_ids != ids, tf.int64)
-        dis_loss = tf.keras.losses.binary_crossentropy(
-            y_true=tf.boolean_mask(is_corrupted, attention_mask),
-            y_pred=tf.boolean_mask(tf.reshape(dis_logits, [1, 128]), attention_mask),
-            from_logits=True,
-=======
         loss, gen_loss, dis_loss, gen_acc, dis_acc = forward(
             gen=gen,
             dis=dis,
@@ -226,7 +196,7 @@
             masked_ids=masked_ids,
             attention_mask=attention_mask,
             corruption_mask=corruption_mask,
->>>>>>> 89f2dd39
+            seq_len=seq_len,
         )
 
     # Be careful not to double-apply gradients by having duplicate embeddings in the variable list
@@ -440,6 +410,7 @@
             ids=ids,
             attention_mask=attention_mask,
             mask_token_id=tokenizer.mask_token_id,
+            seq_len=data_args.max_seq_length,
         )
 
         if step == 1:
