--- conflicted
+++ resolved
@@ -82,13 +82,8 @@
         pad_mode='fixed',
         preproc_mode='rgb',
         mean=(123.68, 116.78, 103.94),
-<<<<<<< HEAD
         std=(1.0, 1.0, 1.0),
         scale=(800, 1344)),
-=======
-        std=(1.0, 1.0, 1.0), 
-        scale=(800, 1344)), 
->>>>>>> 86505256
     val=dict(
         type=dataset_type,
         train=False,
@@ -99,11 +94,7 @@
         preproc_mode='rgb',
         mean=(123.68, 116.78, 103.94),
         std=(1.0, 1.0, 1.0),
-<<<<<<< HEAD
-        scale=(800, 1344)), 
-=======
         scale=(800, 1344)),
->>>>>>> 86505256
     test=dict(
         type=dataset_type,
         train=False,
@@ -113,13 +104,8 @@
         pad_mode='fixed',
         preproc_mode='rgb',
         mean=(123.68, 116.78, 103.94),
-<<<<<<< HEAD
-        std=(1.0, 1.0, 1.0), 
-        scale=(800, 1344)), 
-=======
         std=(1.0, 1.0, 1.0),
         scale=(800, 1344)),
->>>>>>> 86505256
 )
 # yapf: enable
 evaluation = dict(interval=1)
