--- conflicted
+++ resolved
@@ -66,7 +66,7 @@
 
     return args
 
-##### SAGEMAKER SPECIFIC HELPERS ##### TODO: move to utils
+ 
 def decompress_data():
     if get_dist_info()[1]==0:
         print("Decompressing Data")
@@ -100,8 +100,6 @@
     """
     Main training entry point for jobs launched directly on EC2 instances
     """
-<<<<<<< HEAD
-=======
     num_gpus = len(gpus)
     # update configs according to CLI args
     if args.work_dir is not None:
@@ -111,7 +109,7 @@
 
     if args.autoscale_lr:
         # apply the linear scaling rule (https://arxiv.org/abs/1706.02677)
-        total_bs = len(gpus) * cfg.data.imgs_per_gpu
+        total_bs = get_dist_info()[2] * cfg.data.imgs_per_gpu
         cfg.optimizer['learning_rate'] = cfg.optimizer['learning_rate'] * total_bs / 8
 
      # init distributed env first, since logger depends on the dist info.
@@ -199,8 +197,7 @@
     s3_path = cfg.sagemaker_job['s3_path']
     
     decompress_data() # setup data dirs based on SM CHANNELS
-    
->>>>>>> dec974f4
+
     num_gpus = len(gpus)
     # update configs according to CLI args
     if args.work_dir is not None:
@@ -210,110 +207,7 @@
 
     if args.autoscale_lr:
         # apply the linear scaling rule (https://arxiv.org/abs/1706.02677)
-<<<<<<< HEAD
-        # total_bs = len(gpus) * cfg.data.imgs_per_gpu
         total_bs = get_dist_info()[2] * cfg.data.imgs_per_gpu
-        cfg.optimizer['learning_rate'] = cfg.optimizer['learning_rate'] * total_bs / 8
-
-     # init distributed env first, since logger depends on the dist info.
-     # init_dist()
-
-    if not gpus:
-        distributed = False  # single node single gpu
-    else:
-        distributed = True
-
-    # create work_dir
-    mkdir_or_exist(osp.abspath(cfg.work_dir))
-    # init the logger before other steps
-    timestamp = time.strftime('%Y%m%d_%H%M%S', time.localtime())
-    log_file = osp.join(cfg.work_dir, '{}.log'.format(timestamp))
-    logger = get_root_logger(log_file=log_file, log_level=cfg.log_level)
-    # log some basic info
-    logger.info('Distributed training: {}'.format(distributed))
-    logger.info('TF MMDetection Version: {}'.format(__version__))
-    logger.info('Config:\n{}'.format(cfg.text))
-    logger.info('Tensorflow version: {}'.format(tf.version.VERSION))
-
-    # set random seeds
-    if args.seed is not None:
-        logger.info('Set random seed to {}, deterministic: {}'.format(
-            args.seed, args.deterministic))
-        set_random_seed(args.seed + get_dist_info()[0], deterministic=args.deterministic)
-
-    model = build_detector(cfg.model,
-                           train_cfg=cfg.train_cfg,
-                           test_cfg=cfg.test_cfg)
-
-    # dummy data to init network
-    padded_img_side = max(cfg.data.train['scale'])
-    img = tf.random.uniform(shape=[padded_img_side, padded_img_side, 3], dtype=tf.float32)
-    img_meta = tf.constant(
-        [465., 640., 3., 800., 1101., 3., float(padded_img_side), float(padded_img_side), 3., 1.7204301, 0.],
-        dtype=tf.float32)
-    # bboxes = tf.constant([[1.0, 1.0, 10.0, 10.0]], dtype=tf.float32)
-    # labels = tf.constant([1], dtype=tf.int32)
-    _ = model((tf.expand_dims(img, axis=0), tf.expand_dims(img_meta, axis=0)),
-              training=False)
-    #model.save('my_model')
-    # print('BEFORE:', model.layers[0].layers[0].get_weights()[0][0,0,0,:])
-    weights_path = cfg.model['backbone']['weights_path']
-    logger.info('Loading weights from: {}'.format(weights_path))
-    if osp.splitext(weights_path)[1] == '.h5': # older keras format from Keras model zoo
-        model.layers[0].layers[0].load_weights(weights_path, by_name=True, skip_mismatch=True)
-    else: # SavedModel format assumed - extract weights
-        backbone_model = tf.keras.models.load_model(weights_path)
-        # load weights if layers match
-        for layer_idx, layer in enumerate(backbone_model.layers):
-            if layer_idx < len(model.layers[0].layers[0].layers):
-                model.layers[0].layers[0].layers[layer_idx].set_weights(layer.get_weights())
-                print('Loaded weights for:', layer.name)
-        del backbone_model
-    # print('AFTER:',model.layers[0].layers[0].get_weights()[0][0,0,0,:])
-
-    print_model_info(model, logger)
-
-    datasets = [build_dataset(cfg.data.train)]
-    if len(cfg.workflow) == 2:
-        datasets.append(build_dataset(cfg.data.val))
-
-    datasets = [build_dataset(cfg.data.train)]
-
-    if len(cfg.workflow) > 1:
-        raise NotImplementedError
-
-    train_detector(model,
-                   datasets,
-                   cfg,
-                   num_gpus=num_gpus,
-                   distributed=distributed,
-                   mixed_precision=args.amp,
-                   validate=args.validate,
-                   timestamp=timestamp)
-
-    
-def main_sagemaker(args, cfg):
-    """
-    Main training entry point for jobs launched via SageMaker
-    """
-    instance_name = cfg.sagemaker_job['job_name']
-    s3_path = cfg.sagemaker_job['s3_path']
-    
-    decompress_data() # setup data dirs based on SM CHANNELS
-    
-    num_gpus = len(gpus)
-    # update configs according to CLI args
-    if args.work_dir is not None:
-        cfg.work_dir = args.work_dir
-    if args.resume_from is not None:
-        cfg.resume_from = args.resume_from
-
-    if args.autoscale_lr:
-        # apply the linear scaling rule (https://arxiv.org/abs/1706.02677)
-        total_bs = get_dist_info()[2] * cfg.data.imgs_per_gpu
-=======
-        total_bs = len(gpus) * cfg.data.imgs_per_gpu
->>>>>>> dec974f4
         cfg.optimizer['learning_rate'] = cfg.optimizer['learning_rate'] * total_bs / 8
 
     # init distributed env first, since logger depends on the dist info.
