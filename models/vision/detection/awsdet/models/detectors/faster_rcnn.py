# Copyright 2020 Amazon.com, Inc. or its affiliates. All Rights Reserved.
# SPDX-License-Identifier: Apache-2.0
# -*- coding: utf-8 -*-
from ..registry import DETECTORS

from .two_stage import TwoStageDetector
import os
import tensorflow as tf

from awsdet.core.bbox import bbox_target
#from awsdet.datasets import dali


@DETECTORS.register_module
class FasterRCNN(TwoStageDetector):

    def __init__(self,
                 backbone,
                 rpn_head,
                 bbox_roi_extractor,
                 bbox_head,
                 train_cfg,
                 test_cfg,
                 mask_roi_extractor=None,
                 mask_head=None,
                 neck=None,
                 shared_head=None,
                 norm_type='BN',
                 pretrained=None):
        super(FasterRCNN, self).__init__(
            backbone=backbone,
            neck=neck,
            shared_head=shared_head,
            rpn_head=rpn_head,
            bbox_roi_extractor=bbox_roi_extractor,
            bbox_head=bbox_head,
            mask_roi_extractor=mask_roi_extractor,
            mask_head=mask_head,
            train_cfg=train_cfg,
            test_cfg=test_cfg,
            norm_type=norm_type,
            pretrained=pretrained)
        self.pretrained = pretrained
        self.mask = mask_head!=None
        #TODO: delegate to assigner and sampler in the future
        self.bbox_target = bbox_target.ProposalTarget(
            target_means=self.bbox_head.target_means,
            target_stds=self.bbox_head.target_stds, 
            num_rcnn_deltas=512,
            positive_fraction=0.25,
            pos_iou_thr=0.5,
<<<<<<< HEAD
            neg_iou_thr=0.0)
=======
            neg_iou_thr=0.1,
            fg_assignments=self.mask)
>>>>>>> bda97627
        self.count = 0

    def init_weights(self):
        super(FasterRCNN, self).init_weights(self.pretrained)
        if not self.pretrained:
            if hasattr(self.backbone, 'pretrained'):
                if not self.backbone.pretrained:
                    return
                else:
                    # check if backbone has weights
                    self.backbone.init_weights()
        else:
            #_, extension = os.path.splitext(self.pretrained)
            self.load_weights(self.pretrained) # , by_name=True)

    @tf.function(experimental_relax_shapes=True)
    def call(self, inputs, training=True, use_dali=False):
        """
        :param inputs: [1, 1216, 1216, 3], [1, 11], [1, 14, 4], [1, 14]
        :param training:
        :return:
        """
        if use_dali:
            inputs = dali.dali_adapter(*inputs, training=training)
        if training: # training
            if self.mask:
                imgs, img_metas, gt_boxes, gt_class_ids, gt_masks = inputs
            else:
                imgs, img_metas, gt_boxes, gt_class_ids = inputs
        else: # inference
            imgs, img_metas = inputs
        s0 = tf.timestamp()
        C2, C3, C4, C5 = self.backbone(imgs, training=training)
        s1 = tf.timestamp() 
        P2, P3, P4, P5, P6 = self.neck([C2, C3, C4, C5], training=training)
        s2 = tf.timestamp()
        rpn_feature_maps = [P2, P3, P4, P5, P6]
        rcnn_feature_maps = [P2, P3, P4, P5]
        rpn_class_logits, rpn_probs, rpn_deltas = self.rpn_head(rpn_feature_maps, training=training)
        s3 = tf.timestamp()
        proposals_list = self.rpn_head.get_proposals(
            rpn_probs, rpn_deltas, img_metas, training=training)
        s4 = tf.timestamp()
        if training: # get target value for these proposal target label and target delta
            if self.mask:
                rois_list, rcnn_target_matchs, rcnn_target_deltas, inside_weights, outside_weights, fg_assignments = \
                                        self.bbox_target.build_targets(proposals_list, gt_boxes, gt_class_ids, img_metas)
            else:
                rois_list, rcnn_target_matchs, rcnn_target_deltas, inside_weights, outside_weights = \
                                        self.bbox_target.build_targets(proposals_list, gt_boxes, gt_class_ids, img_metas)
        else:
            rois_list = proposals_list
        s5 = tf.timestamp()
        # rois_list only contains coordinates, rcnn_feature_maps save the 5 features data=>[192,7,7,256]
        pooled_regions_list = self.bbox_roi_extractor(
            (rois_list, rcnn_feature_maps, img_metas), training=training)
        s6 = tf.timestamp()
        rcnn_class_logits, rcnn_probs, rcnn_deltas = self.bbox_head(pooled_regions_list, training=training)
        s7 = tf.timestamp()
        # tf.print('backbone', s1-s0)
        # tf.print('fpn', s2-s1)
        # tf.print('rpn head', s3-s2)
        # tf.print('proposal generation', s4-s3)
        # tf.print('roi target', s5-s4)
        # tf.print('pooling', s6-s5)
        # tf.print('roi head', s7-s6)
        # if training use rpn outputs to compute mask regions
        if training and self.mask:
            fg_rois_list = self.mask_head.get_fg_rois_list(rois_list)
            mask_regions_list = self.mask_roi_extractor((fg_rois_list, rcnn_feature_maps, img_metas), training=training)
            gt_mask_crops, fg_targets, weights = \
                        self.mask_head.mask_target.get_mask_targets(gt_masks, fg_assignments, 
                                                                    rcnn_target_matchs, fg_rois_list, img_metas)
            rcnn_masks = self.mask_head(mask_regions_list)
            rcnn_masks = self.mask_head.mask_target.slice_masks(rcnn_masks, fg_targets)
            mask_loss = self.mask_head.loss(gt_mask_crops, rcnn_masks, weights)
        if training:
            s8 = tf.timestamp()
            rpn_inputs = (rpn_class_logits, rpn_deltas, gt_boxes, gt_class_ids, img_metas)
            rpn_class_loss, rpn_bbox_loss = self.rpn_head.loss(*rpn_inputs)
            s9 = tf.timestamp()
            rcnn_inputs = (rcnn_class_logits, rcnn_deltas, rcnn_target_matchs,
                rcnn_target_deltas, inside_weights, outside_weights) 
            s10 = tf.timestamp()
            rcnn_class_loss, rcnn_bbox_loss = self.bbox_head.loss(rcnn_inputs)
            # tf.print('rpn loss', s9-s8)
            # tf.print('roi loss', s10-s9)
            losses_dict = {
                'rpn_class_loss': rpn_class_loss,
                'rpn_bbox_loss': rpn_bbox_loss,
                'rcnn_class_loss': rcnn_class_loss,
                'rcnn_bbox_loss': rcnn_bbox_loss
            }
            if self.mask:
                losses_dict['rcnn_mask_loss'] = mask_loss
            return losses_dict
        else:
            detections_dict = {}
            # AS: currently we limit eval to 1 image bs per GPU - TODO: extend to multiple
            # detections_list will, at present, have len 1
            detections_list = self.bbox_head.get_bboxes(rcnn_probs, rcnn_deltas, rois_list, img_metas)
            detections_dict = {
                    'bboxes': detections_list[0][0],
                    'labels': detections_list[0][1],
                    'scores': detections_list[0][2]
            }
            if self.mask:
                mask_boxes = [tf.round(detections_dict['bboxes'])]
                mask_pooled_regions_list = self.mask_roi_extractor(
                                        (mask_boxes, 
                                         rcnn_feature_maps, img_metas), training=training)
                rcnn_masks = self.mask_head(mask_pooled_regions_list)
                rcnn_masks = self.mask_head.mask_target.slice_masks(rcnn_masks, detections_dict['labels'] - 1)
                detections_dict['masks'] = self.mask_head.mold_masks(rcnn_masks, mask_boxes[0], img_metas[0])
            return detections_dict<|MERGE_RESOLUTION|>--- conflicted
+++ resolved
@@ -49,12 +49,8 @@
             num_rcnn_deltas=512,
             positive_fraction=0.25,
             pos_iou_thr=0.5,
-<<<<<<< HEAD
             neg_iou_thr=0.0)
-=======
-            neg_iou_thr=0.1,
             fg_assignments=self.mask)
->>>>>>> bda97627
         self.count = 0
 
     def init_weights(self):
