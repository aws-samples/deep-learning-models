--- conflicted
+++ resolved
@@ -46,7 +46,7 @@
         self.label_smoothing = label_smoothing
         self.soft_nms_sigma = soft_nms_sigma
         self.reg_class_agnostic = reg_class_agnostic
-        
+        self.num_reg_outputs = num_classes * 4 if not reg_class_agnostic else 4
         roi_feature_size=(7, 7, 256)
         if not use_conv:
             self._flatten_layer = layers.Flatten()
@@ -71,24 +71,10 @@
                                                   kernel_initializer='glorot_uniform',
                                                   kernel_regularizer=tf.keras.regularizers.l2(weight_decay),
                                                   name='rcnn_class_logits')
-
-<<<<<<< HEAD
-            self.rcnn_delta_fc = layers.Dense(num_classes * 4, 
+            self.rcnn_delta_fc = layers.Dense(num_reg_outputs, 
                                               kernel_initializer='glorot_uniform',
                                               kernel_regularizer=tf.keras.regularizers.l2(weight_decay),
                                               name='rcnn_bbox_fc')
-=======
-            if not self.reg_class_agnostic:
-                self.rcnn_delta_fc = layers.Dense(num_classes * 4, 
-                                                kernel_initializer=tf.keras.initializers.TruncatedNormal(mean=0.0, stddev=0.001),
-                                                kernel_regularizer=tf.keras.regularizers.l2(weight_decay),
-                                                name='rcnn_bbox_fc')
-            else:
-                self.rcnn_delta_fc = layers.Dense(4, 
-                                                kernel_initializer=tf.keras.initializers.TruncatedNormal(mean=0.0, stddev=0.001),
-                                                kernel_regularizer=tf.keras.regularizers.l2(weight_decay),
-                                                name='rcnn_bbox_fc')
->>>>>>> 5b1194a8
         else:
             self._conv1 = layers.Conv2D(1024, (3, 3), padding='same',
                                         kernel_initializer=tf.keras.initializers.TruncatedNormal(mean=0.0, stddev=0.01),
@@ -107,14 +93,7 @@
                                         kernel_regularizer=tf.keras.regularizers.l2(weight_decay),
                                         activation='linear',
                                         name='rcnn_class_logit')
-            if not self.reg_class_agnostic:
-                self.rcnn_delta_cv = layers.Conv2D(num_classes * 4, (1, 1),
-                                            kernel_initializer=tf.keras.initializers.TruncatedNormal(mean=0.0, stddev=0.01),
-                                            kernel_regularizer=tf.keras.regularizers.l2(weight_decay),
-                                            activation='linear',
-                                            name='rcnn_delta_cv')
-            else:
-                self.rcnn_delta_cv = layers.Conv2D(4, (1, 1),
+            self.rcnn_delta_cv = layers.Conv2D(num_reg_outputs, (1, 1),
                                             kernel_initializer=tf.keras.initializers.TruncatedNormal(mean=0.0, stddev=0.01),
                                             kernel_regularizer=tf.keras.regularizers.l2(weight_decay),
                                             activation='linear',
@@ -167,10 +146,7 @@
             probs = layers.Activation('softmax', dtype='float32', name='rcnn_probs')(logits)
             deltas = self.rcnn_delta_cv(x)
             deltas = layers.Activation('linear', dtype='float32')(deltas)
-            if not self.reg_class_agnostic:
-                deltas = tf.reshape(deltas, [-1, self.num_classes * 4])
-            else:
-                deltas = tf.reshape(deltas, [-1, 4])
+            deltas = tf.reshape(deltas, [-1, self.num_reg_outputs])
             return logits, probs, deltas
 
 
@@ -233,13 +209,12 @@
         for cls_id in range(1, self.num_classes):
             inds = tf.where(rcnn_probs[:, cls_id] > self.min_confidence)[:, 0]
             cls_score = tf.gather(rcnn_probs[:, cls_id], inds)
+            rcnn_deltas = tf.reshape(rcnn_deltas, [-1, self.num_reg_outputs])
             if not self.reg_class_agnostic:
-                rcnn_deltas = tf.reshape(rcnn_deltas, [-1, self.num_classes, 4])
                 final_bboxes = transforms.delta2bbox(tf.gather(rois, inds),
                                                     tf.gather(rcnn_deltas[:, cls_id, :], inds),
                                                     self.target_means, self.target_stds)
             else:
-                rcnn_deltas = tf.reshape(rcnn_deltas, [-1, 1, 4])
                 final_bboxes = transforms.delta2bbox(tf.gather(rois, inds),
                                                     tf.gather(rcnn_deltas[:, 0, :], inds),
                                                     self.target_means, self.target_stds)
