--- conflicted
+++ resolved
@@ -17,11 +17,8 @@
                  pos_iou_thr=0.5,
                  neg_iou_thr=0.5,
                  num_classes=81,
-<<<<<<< HEAD
-                 reg_class_agnostic=False):
-=======
+                 reg_class_agnostic=False,
                  fg_assignments=False):
->>>>>>> 471c9ab3
         '''
         Compute regression and classification targets for proposals.
         
@@ -40,13 +37,9 @@
         self.pos_iou_thr = pos_iou_thr
         self.neg_iou_thr = neg_iou_thr
         self.num_classes = num_classes
-<<<<<<< HEAD
         self.reg_class_agnostic = reg_class_agnostic
-    
-=======
         self.fg_assignments = fg_assignments
             
->>>>>>> 471c9ab3
     def build_targets(self, proposals_list, gt_boxes, gt_class_ids, img_metas):
         '''
         Generates detection targets for images. Subsamples proposals and
