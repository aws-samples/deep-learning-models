--- conflicted
+++ resolved
@@ -52,10 +52,6 @@
         self.writer.flush()
         print('flushed summary writer buffer')
         self._s3_upload(runner)
-<<<<<<< HEAD
-=======
-        print('wrote events to S3')
->>>>>>> dec974f4
 
 
     def _image_log(self, runner):
